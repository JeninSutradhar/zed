--- conflicted
+++ resolved
@@ -7,14 +7,8 @@
 use crate::{
     geometry::rect::RectF,
     platform::{CursorStyle, MouseButton},
-<<<<<<< HEAD
-    scene::MouseDrag,
-    AnyElement, Axis, Element, LayoutContext, MouseRegion, PaintContext, SceneBuilder,
-    SizeConstraint, ViewContext,
-=======
     AnyElement, AppContext, Axis, Element, LayoutContext, MouseRegion, PaintContext, SceneBuilder,
     SizeConstraint, TypeTag, View, ViewContext,
->>>>>>> d3c7f03f
 };
 
 #[derive(Copy, Clone, Debug)]
@@ -58,9 +52,6 @@
     }
 }
 
-<<<<<<< HEAD
-pub struct Resizable<V> {
-=======
 fn get_bounds(tag: TypeTag, cx: &AppContext) -> Option<&(RectF, RectF)>
 where
 {
@@ -68,8 +59,7 @@
         .and_then(|map| map.0.get(&tag))
 }
 
-pub struct Resizable<V: View> {
->>>>>>> d3c7f03f
+pub struct Resizable<V: 'static> {
     child: AnyElement<V>,
     tag: TypeTag,
     handle_side: HandleSide,
@@ -79,13 +69,8 @@
 
 const DEFAULT_HANDLE_SIZE: f32 = 4.0;
 
-<<<<<<< HEAD
 impl<V: 'static> Resizable<V> {
-    pub fn new(
-=======
-impl<V: View> Resizable<V> {
     pub fn new<Tag: 'static>(
->>>>>>> d3c7f03f
         child: AnyElement<V>,
         handle_side: HandleSide,
         size: f32,
@@ -234,12 +219,12 @@
 #[derive(Debug, Default)]
 struct ProviderMap(HashMap<TypeTag, (RectF, RectF)>);
 
-pub struct BoundsProvider<V: View, P> {
+pub struct BoundsProvider<V: 'static, P> {
     child: AnyElement<V>,
     phantom: std::marker::PhantomData<P>,
 }
 
-impl<V: View, P: 'static> BoundsProvider<V, P> {
+impl<V: 'static, P: 'static> BoundsProvider<V, P> {
     pub fn new(child: AnyElement<V>) -> Self {
         Self {
             child,
