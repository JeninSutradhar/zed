--- conflicted
+++ resolved
@@ -53,11 +53,7 @@
         _: pathfinder_geometry::rect::RectF,
         _: &mut Self::LayoutState,
         _: &mut V,
-<<<<<<< HEAD
-        cx: &mut gpui::PaintContext<V>,
-=======
         cx: &mut gpui::ViewContext<V>,
->>>>>>> c3a3543e
     ) -> Self::PaintState {
         cx.scene().push_quad(Quad {
             bounds,
